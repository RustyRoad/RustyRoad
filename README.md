<p align="center">
  <a href="" rel="noopener">
 <img src="https://i.imgur.com/S2ZwTrA.png" alt="Project logo"></a>
</p>
<h3 align="center">Rusty Road</h3>

<div align="center">

[![Hackathon](https://img.shields.io/badge/rust-gray.svg?&logo=rust&logoColor=orange)](https://www.rust-lang.org/)
[![Status](https://img.shields.io/badge/status-active-success.svg)]()
[![GitHub Issues](https://img.shields.io/github/issues/RileySeaburg/RustyRoad.svg)](https://github.com/RileySeaburg/RustyRoad/issues)
[![GitHub Pull Requests](https://img.shields.io/github/issues-pr/RileySeaburg/RustyRoad.svg)](https://github.com/RileySeaburg/RustyRoad/pulls)
[![License](https://img.shields.io/badge/license-MIT-blue.svg)](LICENSE.md)

</div>

---

<p align="center">
  Rusty Road is a web framework for the Rust programming language that takes inspiration from Ruby on Rails. It combines the familiar conventions and ease of use of Rails with the performance and efficiency of Rust, making it a powerful and reliable platform for building web applications.
  <br>
  The name "Rusty Road" not only reflects the language that the framework is built on, but also the journey that developers will take as they build their applications.
</p>
<p align="center">
  As a young programmer, Riley had always been drawn to the power and efficiency of the Rust programming language. He spent countless hours tinkering with code and dreaming of ways to harness Rust's potential to build truly great software. One day, while working on a particularly challenging project, Riley had a breakthrough. He realized that by combining Rust's low-level control with a high-level web framework, he could create a tool that was not only fast and reliable, but also easy to use and accessible to developers of all skill levels. And so, Rusty Road was born.
</p>

<p align="center">
  In the future, Rusty Road will continue to push the boundaries of what is possible with Rust and web development. With its lightning-fast performance and powerful features, Rusty Road will help developers to build the most advanced and sophisticated web applications imaginable. And as it evolves and grows, Rusty Road will remain a beacon of hope for developers everywhere, empowering them to achieve their greatest goals and make the world a better place through the power of software. Together, we will build a brighter future for the good of all.
</p>

<p align="center">
  Are you tired of slow and unreliable web frameworks? Are you ready to take your web development to the next level with the power of Rust? Look no further than Rusty Road! This revolutionary web framework combines the ease of use of Ruby on Rails with the performance and efficiency of Rust, giving you the best of both worlds.
  <br>
  Don't let your web development be held back any longer. With Rusty Road, you can build fast and reliable applications that will wow your users and set you apart from the competition. So why wait? Take control of your web development today with Rusty Road!
</p>




## 📝 Table of Contents

- [Problem Statement](#problem_statement)
- [Idea / Solution](#idea)
- [What is Rusty Road](#Rusty_Rocket)
- [Dependencies / Limitations](#limitations)
- [Future Scope](#future_scope)
- [Setting up a local environment](#getting_started)
- [Usage](#usage)
- [Technology Stack](#tech_stack)
- [Contributing](../CONTRIBUTING.md)
- [Authors](#authors)
- [Acknowledgments](#acknowledgments)

## 🧐 Problem Statement <a name = "problem_statement"></a>

Rust Needs a Rails

I outlined this in a blog post here: https://rileyseaburg.com/posts/rust-needs-a-rails

- IDEAL: In a perfect world, Rust would have a framework that is as easy to use as Ruby on Rails. It would be
  easy to learn, easy to use, and easy to maintain. It would be fast, secure, and reliable. It would be
  extensible and customizable. It would be a joy to use.
- REALITY: Rust is a powerful language, but it is not easy to use. It is not easy to learn, and it is not easy to
  maintain. It is not fast, secure, or reliable. It is not extensible or customizable. It is not a joy to use even though it is the most loved programming language on [stack overflow](https://survey.stackoverflow.co/2022/#section-most-loved-dreaded-and-wanted-programming-scripting-and-markup-languages).
- CONSEQUENCES:
  - Web servers are insecure, because most languages are not as secure as Rust.
  - Web servers are slow, because most languages are not as fast as Rust.
  - Web servers are unreliable, because most languages are not as reliable as Rust.
  - Web servers are not extensible or customizable, because most languages are not as extensible or customizable as Rust.
  - Web servers are not a joy to use, because most languages are not as fun to use as Rust.



## 💡 Idea / Solution <a name = "idea"></a>

Rusty Road is a framework written in Rust that is based on Ruby on Rails. It is designed to provide the familiar conventions and ease of use of Ruby on Rails, while also taking advantage of the performance and efficiency of Rust.

## :dog: What is Rusty Road <a name = "Rusty_Rocket"></a>

Rusty Road is a framework written in Rust that is based on Ruby on Rails. It is designed to provide the familiar conventions and ease of use of Ruby on Rails, while also taking advantage of the performance and efficiency of Rust.

Rusty Road is intended to offer developers a powerful and reliable platform for building web applications using Rust, and its name incorporates a rust-themed crab pun in a playful and memorable way.

### Understanding Rusty Road

Rusty Road currently works with the Rocket web framework, the Diesel ORM, the Tera template engine, the SASS asset pipeline, and the PostgreSQL database. It also uses the dotenv crate to manage environment variables, and it uses the dotenv-linter crate to lint environment variables.

Because Rusty Road uses the Rocket web framework, the architecture is not exactly MVC


## ⛓️ Dependencies / Limitations <a name = "limitations"></a>

- Rust is a relatively new language, and it is not as mature as Ruby on Rails.
- Rust is not as easy to use as Ruby on Rails.
- Rust has a borrow checker, which can make it difficult to use.

## 🚀 Future Scope <a name = "future_scope"></a>

- Add support for more database adapters.
- Add support for more template engines.
- Add support for more asset pipelines.
- Add support for more web servers.
- Add support for more deployment platforms.
- Add support for more testing frameworks.
- Add support for more authentication frameworks.

## 🏁 Getting Started <a name = "getting_started"></a>

These instructions will get you a copy of the project up and running on your local machine for development
and testing purposes. See [deployment](#deployment) for notes on how to deploy the project on a live system.

### Prerequisites

Rust is required to build and run Rusty Road. You can install Rust using rustup. rustup is a tool that helps manage Rust installations, it allows for installing multiple versions of Rust and switching between them easily.

```
curl --proto '=https' --tlsv1.2 -sSf https://sh.rustup.rs | sh
```


### Installing

![Rusty Road Logo](https://raw.githubusercontent.com/rileyseaburg/rustyroad/master/logo.png)



#### Crates.io
Rusty Road is available on [crates.io](https://crates.io/crates/rustyroad). You can install it using cargo:

```
cargo install rustyroad
```

Bonus Step #1 (optional): Add the following to your .bashrc or .zshrc file to make the rustyroad command available in your terminal:

```
export PATH="$HOME/.cargo/bin:$PATH"
```

Bonus Step #2 (optional): Create a symbolic link to the rustyroad command in your ~/.cargo/bin directory.
<<<<<<< HEAD
This will create a symlink from rustyroad to rr inside ~/.cargo/bin/ directory. 
=======
This will create a symlink from rustyroad to rr inside ~/.cargo/bin/ directory.
>>>>>>> 919908d5
Now you can invoke `rr` command which is just a symlink to rustyroad.

```
sudo ln -s ~/.cargo/bin/rustyroad /usr/local/bin/rr
```

(Windows users can download the executable from the [releases page](https://github.com/RileySeaburg/Rusty-Road/releases) and add it to their PATH.)


#### Installing from source

Clone the repository and run the setup script.

```
git clone https://github.com/RileySeaburg/RustyRoad
```

```
cd RustyRoad
```

```
cargo run
```


## 🎈 Usage <a name="usage"></a>


The cli will prompt you to create a new project. Enter the name of your project and the cli will create a new project in the current directory.

```bash
$ cargo run
    Finished dev [unoptimized + debuginfo] target(s) in 0.01s
     Running `target/debug/Rusty_Rocket`
Welcome to Rusty Road!
What would you like to do?
1. Create a new project
2. CLI help
3. Exit
Enter a number: 1
Enter the name of your project: my_project
Creating a new Rusty Road project called my_project
```


## ⛏️ Built With <a name = "tech_stack"></a>

- [Rust](https://www.rust-lang.org/) - Programming Language
- [Rocket](https://rocket.rs/) - Web Framework
- [Diesel](https://diesel.rs/) - ORM
- [Tera](https://tera.netlify.app/) - Template Engine
- [PostgreSQL](https://www.postgresql.org/) - Database
- [Cucumber Rust](https://github.com/cucumber-rs) - Testing

## ✍️ Authors <a name = "authors"></a>

- [@rileyseaburg](https://github.com/RileySeaburg) - Idea & Initial work

See also the list of [contributors](https://github.com/RileySeaburg/RustyRoad/contributors)
who participated in this project.

## 🎉 Acknowledgments <a name = "acknowledgments"></a>

- Creator of Ruby on Rails, David Heinemeier Hansson (DHH)
- Creator of Rust, Graydon Hoare
- Creator of Rocket, Sergio Benitez<|MERGE_RESOLUTION|>--- conflicted
+++ resolved
@@ -139,11 +139,7 @@
 ```
 
 Bonus Step #2 (optional): Create a symbolic link to the rustyroad command in your ~/.cargo/bin directory.
-<<<<<<< HEAD
 This will create a symlink from rustyroad to rr inside ~/.cargo/bin/ directory. 
-=======
-This will create a symlink from rustyroad to rr inside ~/.cargo/bin/ directory.
->>>>>>> 919908d5
 Now you can invoke `rr` command which is just a symlink to rustyroad.
 
 ```
