//! # Rusty Road
//! Rusty Road is a framework written in Rust that is based on Ruby on Rails. It is designed to provide the familiar conventions and ease of use of Ruby on Rails, while also taking advantage of the performance and efficiency of Rust.
//! Below you will find a struct that represents a project.  It is used to create a new project.
//! ## Description
//! Rusty Road is a CLI tool that is used to create and manage your rust web apps.
//! You can use this package as a part of your project and this documentation will help you understand how to use it, however, it is not intended to be used as a standalone package.
//! ## Example
//! ```
//! use rustyroad::Project;
//!
//! fn main() {
//!    Project::initial_prompt().expect("Failed to create project");
//! }
//! ```
//!
//! ### Code Explanation
//! The code above is the main function for the RustyRoad project.  It is the entry point for the program.
//! The project is created by calling the `initial_prompt` function on the `Project` struct.
//! The initial prompt function will ask the user a series of questions and then create a new project based on the answers.
//! From there, the user can use the project to create a new web app.
//! Notice that other functions are called on the `Project` struct.  These functions are used to create a new web app.
//! These are the functions that ship with the cli tool and are not publicly available.

use clap::{arg, Arg, ArgAction, Args, Command, Parser, Subcommand};
use std::io::Write;
use clap::{Arg, ArgAction, Args, Parser, Subcommand};

type Result<T, E = Box<dyn std::error::Error>> = std::result::Result<T, E>;

/** Fast and easy queue abstraction. **/

/** Provides an abstraction over a queue.  When the abstraction is used
 there are these advantages:
- Fast
 - [`Easy`]

 [`Easy`]: http://thatwaseasy.example.com
**/

pub struct Project {
    name: String,
    src_dir: String,
    cargo_toml: String,
    main_rs: String,
    package_json: String,
    readme: String,
    gitignore: String,
    templates: String,
    static_dir: String,
    template_components: String,
    template_layouts: String,
    template_pages: String,
    static_css: String,
    static_js: String,
    index_js: String,
    static_images: String,
    config: String,
    config_env: String,
    config_dev_env: String,
    config_prod_env: String,
    config_test_env: String,
    config_default_env: String,
    config_database: String,
    config_dev_db: String,
    config_prod_db: String,
    config_test_db: String,
    routes: String,
    controllers: String,
    models: String,
    migrations: String,
    seeders: String,
    tests: String,
    config_initializers: String,
    config_initializers_assets: String,
    config_initializers_db: String,
    config_initializers_default: String,
    config_initializers_middleware: String,
    config_initializers_routes: String,
    index_html: String,
    styles_css: String,
    not_found_html: String,
    server_error_html: String,
    favicon_ico: String,
    robots_txt: String,
    login_page_html: String,
    signup_page_html: String,
    reset_password_page_html: String,
    forgot_password_page_html: String,
    dashboard_page_html: String,
    user_controller: String,
    user_model: String,
    user_migration: String,
    user_seeder: String,
    user_test: String,
    user_routes: String,
}

/// # RustyRocket Project Builder
/// Description: This is the main file for the RustyRocket project.
/// It is the entry point for the program.
///
/// ## Usage
///
/// ```rust
/// use rustyroad::Project;
///
/// let project = Project::new("MyProject".to_string());
/// ```
///
///
impl Project {
    pub fn new(name: String) -> Project {
        let name = name.trim().to_string();
        let src_dir = format!("{}/src", name);
        let cargo_toml = format!("{}/Cargo.toml", name);
        let main_rs = format!("{}/src/main.rs", name);
        let package_json = format!("{}/package.json", name);
        let readme = format!("{}/README.md", name);
        let gitignore = format!("{}/.gitignore", name);
        let templates = format!("{}/templates", name);
        let static_dir = format!("{}/static", name);
        let template_components = format!("{}/templates/components", name);
        let template_layouts = format!("{}/templates/layouts", name);
        let template_pages = format!("{}/templates/pages", name);
        let static_css = format!("{}/static/css", name);
        let static_js = format!("{}/static/js", name);
        let index_js = format!("{}/static/js/index.js", name);
        let static_images = format!("{}/static/images", name);
        let config = format!("{}/config", name);
        let config_env = format!("{}/config/environments", name);
        let config_dev_env = format!("{}/config/environments/dev.env", name);
        let config_prod_env = format!("{}/config/environments/prod.env", name);
        let config_test_env = format!("{}/config/environments/test.env", name);
        let config_default_env = format!("{}/config/environments/default.env", name);
        let config_database = format!("{}/config/database", name);
        let config_dev_db = format!("{}/config/database/dev.db", name);
        let config_prod_db = format!("{}/config/database/prod.db", name);
        let config_test_db = format!("{}/config/database/test.db", name);
        let routes = format!("{}/routes", name);
        let controllers = format!("{}/controllers", name);
        let models = format!("{}/models", name);
        let migrations = format!("{}/migrations", name);
        let seeders = format!("{}/seeders", name);
        let tests = format!("{}/tests", name);
        let config_initializers = format!("{}/config/initializers", name);
        let config_initializers_assets = format!("{}/config/initializers/assets.rs", name);
        let config_initializers_db = format!("{}/config/initializers/db.rs", name);
        let config_initializers_default = format!("{}/config/initializers/default.rs", name);
        let config_initializers_middleware = format!("{}/config/initializers/middleware.rs", name);
        let config_initializers_routes = format!("{}/config/initializers/routes.rs", name);
        let index_html = format!("{}/templates/pages/index.html.tera", name);
        let styles_css = format!("{}/static/css/styles.css", name);
        let not_found_html = format!("{}/templates/pages/404.html.tera", name);
        let server_error_html = format!("{}/templates/pages/500.html.tera", name);
        let favicon_ico = format!("{}/static/images/favicon.ico", name);
        let robots_txt = format!("{}/static/robots.txt", name);
        let login_page_html = format!("{}/templates/pages/login.html.tera", name);
        let signup_page_html = format!("{}/templates/pages/signup.html.tera", name);
        let reset_password_page_html = format!("{}/templates/pages/reset_password.html.tera", name);
        let forgot_password_page_html =
            format!("{}/templates/pages/forgot_password.html.tera", name);
        let dashboard_page_html = format!("{}/templates/pages/dashboard.html.tera", name);
        let user_controller = format!("{}/controllers/user.rs", name);
        let user_model = format!("{}/models/user.rs", name);
        let user_migration = format!("{}/migrations/00000000000000_create_users_table.rs", name);
        let user_seeder = format!("{}/seeders/00000000000000_create_users_table.rs", name);
        let user_test = format!("{}/tests/user.rs", name);
        let user_routes = format!("{}/routes/user.rs", name);

        Project {
            name,
            src_dir,
            cargo_toml,
            main_rs,
            package_json,
            readme,
            gitignore,
            templates,
            static_dir,
            template_components,
            template_layouts,
            template_pages,
            static_css,
            static_js,
            index_js,
            static_images,
            config,
            config_env,
            config_dev_env,
            config_prod_env,
            config_test_env,
            config_default_env,
            config_database,
            config_dev_db,
            config_prod_db,
            config_test_db,
            routes,
            controllers,
            models,
            migrations,
            seeders,
            tests,
            config_initializers,
            config_initializers_assets,
            config_initializers_db,
            config_initializers_default,
            config_initializers_middleware,
            config_initializers_routes,
            index_html,
            styles_css,
            not_found_html,
            server_error_html,
            favicon_ico,
            robots_txt,
            login_page_html,
            signup_page_html,
            reset_password_page_html,
            forgot_password_page_html,
            dashboard_page_html,
            user_controller,
            user_model,
            user_migration,
            user_seeder,
            user_test,
            user_routes,
        }
    }

    pub fn create_directories(&self) -> Result<()> {
        std::fs::create_dir(&self.name).expect("Failed to create directory");
        std::fs::create_dir(&self.src_dir).expect("Failed to create src directory");
        std::fs::create_dir(&self.templates).expect("Failed to create templates directory");
        std::fs::create_dir(&self.static_dir).expect("Failed to create static directory");
        std::fs::create_dir(&self.template_components)
            .expect("Failed to create template components directory");
        std::fs::create_dir(&self.template_layouts)
            .expect("Failed to create template layouts directory");
        std::fs::create_dir(&self.template_pages)
            .expect("Failed to create template pages directory");
        std::fs::create_dir(&self.static_css).expect("Failed to create static css directory");
        std::fs::create_dir(&self.static_js).expect("Failed to create static js directory");
        std::fs::create_dir(&self.static_images).expect("Failed to create static images directory");
        std::fs::create_dir(&self.config).expect("Failed to create config directory");
        std::fs::create_dir(&self.config_env)
            .expect("Failed to create config environments directory");
        std::fs::create_dir(&self.config_database)
            .expect("Failed to create config database directory");
        std::fs::create_dir(&self.routes).expect("Failed to create routes directory");
        std::fs::create_dir(&self.controllers).expect("Failed to create controllers directory");
        std::fs::create_dir(&self.models).expect("Failed to create models directory");
        std::fs::create_dir(&self.migrations).expect("Failed to create migrations directory");
        std::fs::create_dir(&self.seeders).expect("Failed to create seeders directory");
        std::fs::create_dir(&self.tests).expect("Failed to create tests directory");
        std::fs::create_dir(&self.config_initializers)
            .expect("Failed to create config initializers directory");
        std::fs::create_dir(&self.user_controller)
            .expect("Failed to create user controller directory");
        std::fs::create_dir(&self.user_model).expect("Failed to create user model directory");
        std::fs::create_dir(&self.user_migration)
            .expect("Failed to create user migration directory");
        std::fs::create_dir(&self.user_seeder).expect("Failed to create user seeder directory");
        std::fs::create_dir(&self.user_test).expect("Failed to create user test directory");
        std::fs::create_dir(&self.user_routes).expect("Failed to create user routes directory");
        Ok(())
    }

    pub fn create_files(&self) -> Result<()> {
        std::fs::File::create(&self.cargo_toml).expect("Failed to create Cargo.toml");
        std::fs::File::create(&self.main_rs).expect("Failed to create main.rs");
        std::fs::File::create(&self.package_json).expect("Failed to create package.json");
        std::fs::File::create(&self.readme).expect("Failed to create README.md");
        std::fs::File::create(&self.gitignore).expect("Failed to create .gitignore");
        std::fs::File::create(&self.index_html).expect("Failed to create index.html.tera");
        std::fs::File::create(&self.styles_css).expect("Failed to create styles.css");
        std::fs::File::create(&self.not_found_html).expect("Failed to create 404.html.tera");
        std::fs::File::create(&self.server_error_html).expect("Failed to create 500.html.tera");
        std::fs::File::create(&self.favicon_ico).expect("Failed to create favicon.ico");
        std::fs::File::create(&self.robots_txt).expect("Failed to create robots.txt");
        std::fs::File::create(&self.login_page_html).expect("Failed to create login.html.tera");
        std::fs::File::create(&self.signup_page_html).expect("Failed to create signup.html.tera");
        std::fs::File::create(&self.reset_password_page_html)
            .expect("Failed to create reset_password.html.tera");
        std::fs::File::create(&self.forgot_password_page_html)
            .expect("Failed to create forgot_password.html.tera");
        std::fs::File::create(&self.dashboard_page_html)
            .expect("Failed to create dashboard.html.tera");
        std::fs::File::create(&self.user_controller).expect("Failed to create user.rs");
        std::fs::File::create(&self.user_model).expect("Failed to create user.rs");
        std::fs::File::create(&self.user_migration).expect("Failed to create user.rs");
        std::fs::File::create(&self.user_seeder).expect("Failed to create user.rs");
        std::fs::File::create(&self.user_test).expect("Failed to create user.rs");
        std::fs::File::create(&self.user_routes).expect("Failed to create user.rs");
        std::fs::File::create(&self.config_dev_env).expect("Failed to create dev.env");
        std::fs::File::create(&self.config_prod_env).expect("Failed to create prod.env");
        std::fs::File::create(&self.config_test_env).expect("Failed to create test.env");
        std::fs::File::create(&self.config_dev_db).expect("Failed to create dev.db");
        std::fs::File::create(&self.config_prod_db).expect("Failed to create prod.db");
        std::fs::File::create(&self.config_test_db).expect("Failed to create test.db");
        std::fs::File::create(&self.config_initializers_db).expect("Failed to create db.rs");
        std::fs::File::create(&self.config_initializers_routes)
            .expect("Failed to create routes.rs");
        Ok(())
    }

    fn write_to_main_rs(&self) -> Result<()> {
        let mut file = std::fs::OpenOptions::new()
            .write(true)
            .append(true)
            .open(&self.main_rs)
            .expect("Failed to open main.rs");

        file.write_all(
            b"
#[macro_use] extern crate rocket;

#[get(\"/\")]
fn index() -> &'static str {
    \"Hello, world!\"
}

#[launch]
fn rocket() -> _ {
    rocket::build().mount(\"/\", routes![index])
}",
        )
        .expect("Failed to write to main.rs");
        Ok(())
    }

    fn write_to_toml(&self) -> Result<()> {
        let mut file = std::fs::OpenOptions::new()
            .write(true)
            .append(true)
            .open(&self.cargo_toml)
            .expect("Failed to open Cargo.toml");

        file.write_all(
            format!(
                "[package]
name = \"{}\"
version = \"0.1.0\"
authors = [\"RustyRocket\"]
edition = \"2021\"
[dependencies]
rocket = \"0.5.0-rc.1\"",
                self.name
            )
            .as_bytes(),
        )
        .expect("Failed to write to Cargo.toml");
        Ok(())
    }

    fn write_to_package_json(&self) -> Result<()> {
        let mut file = std::fs::OpenOptions::new()
            .write(true)
            .append(true)
            .open(format!("{}/package.json", &self.package_json))
            .expect("Failed to open package.json");

        file.write_all(
            format!(
                "{{
  \"name\": \"rustyrocket\",
  \"version\": \"1.0.0\",
  \"main\": \"index.js\",
  \"repository\": \"https://github.com/Riley-Seaburg/RustyRocket.git\",
  \"author\": \"Riley Seaburg <riley@rileyseaburg.com>\",
  \"license\": \"MIT\",
  \"scripts\": {{
    \"server\": \"cargo run\",
    \"tailwind:dev\": \"npx tailwindcss -i ./src/tailwind.css -o ./static/styles.css --watch\",
    \"tailwind:build\": \"npx tailwindcss -i ./src/tailwind.css -o ./static/styles.css --minify\",
    \"dev\": \"concurrently \\\"yarn tailwind:dev\\\" \\\" yarn server\\\"\"
  }},
  \"devDependencies\": {{
    \"@tailwindcss/forms\": \"^0.5.3\",
    \"concurrently\": \"^7.6.0\",
    \"tailwindcss\": \"^3.2.4\"
  }}
}}"
            )
            .as_bytes(),
        )
        .expect("Failed to write to package.json");
        Ok(())
    }

    // Write to README.md
    fn write_to_readme(&self) -> Result<()> {
        let mut file = std::fs::OpenOptions::new()
            .write(true)
            .append(true)
            .open(format!("{}/README.md", &self.readme))
            .expect("Failed to open README.md");

        file.write_all(
            format!(
                "# {}
This project was created using Rusty Roadster. Rusty Roadster is Rails for Rust. It is a CLI tool that allows you to create a new Rust project with a few commands. It also comes with TailwindCSS and Rocket pre-installed.

## Getting Started

### Configure TailwindCSS

```bash
npx tailwindcss init -p
```

To get started, run `yarn dev` to start the server and watch for changes to your TailwindCSS files.

## Contributing

If you would like to contribute to this project, please fork the repository and submit a pull request.

## License

This project is licensed under the MIT License - see the [LICENSE](LICENSE) file for details."
                , self.name
            )
                .as_bytes(),
        )
            .expect("Failed to write to README.md");

        Ok(())
    }

    // Write to .gitignore
    fn write_to_gitignore(&self) -> Result<()> {
        let mut file = std::fs::OpenOptions::new()
            .write(true)
            .append(true)
            .open(format!("{}/.gitignore", &self.gitignore))
            .expect("Failed to open .gitignore");

        file.write_all(
            b"target/
Cargo.lock
.DS_Store
.env
.db
node_modules/
static/styles.css
",
        )
        .expect("Failed to write to .gitignore");

        Ok(())
    }

    // Write to index.js
    fn write_to_indexjs(&self) -> Result<()> {
        let mut file = std::fs::OpenOptions::new()
            .write(true)
            .append(true)
            .open(format!("{}/index.js", &self.index_js))
            .expect("Failed to open index.js");

        file.write_all(
            format!(
                "// Rusty Roadster
class RustyRoadster {{
    constructor() {{
        this.name = \"{}\";
function greet() {{
    console.log(\"Welcome to {} powered by Rusty Roadster\");
}}
    }}
}}

const rustyroadster = new RustyRoadster();

rustyroadster.greet();
",
                self.name, self.name
            )
            .as_bytes(),
        )
        .expect("Failed to write to index.js");

        Ok(())
    }

    // Write to dev.env
    fn write_to_dev_dot_env(&self) -> Result<()> {
        let mut file = std::fs::OpenOptions::new()
            .write(true)
            .append(true)
            .open(format!("{}/dev.env", &self.config_dev_env))
            .expect("Failed to open dev.env");
        file.write_all(
            b"ROCKET_ENV=dev
            ROCKET_ADDRESS=
            ROCKET_PORT=8000
            ROCKET_LOG=normal
            ROCKET_WORKERS=1
            ROCKET_SECRET_KEY=
            ROCKET_TEMPLATES=
            ROCKET_DATABASES=
            ROCKET_TLS=
            ROCKET_TLS_CERTS=
",
        )
        .expect("Failed to write to dev.env");

        Ok(())
    }

    // Write to prod.env
    fn write_to_prod_dot_env(&self) -> Result<()> {
        let mut file = std::fs::OpenOptions::new()
            .write(true)
            .append(true)
            .open(format!("{}/prod.env", &self.config_prod_env))
            .expect("Failed to open prod.env");
        file.write_all(
            b"ROCKET_ENV=prod
            ROCKET_ADDRESS=
            ROCKET_PORT=8000
            ROCKET_LOG=normal
            ROCKET_WORKERS=1
            ROCKET_SECRET_KEY=
            ROCKET_TEMPLATES=
            ROCKET_DATABASES=
            ROCKET_TLS=
            ROCKET_TLS_CERTS=
",
        )
        .expect("Failed to write to prod.env");

        Ok(())
    }

    fn create_new_project() {
        println!("What would you like to name your project?");

        let mut project_name_user_input = String::new();

        // Get user input and assign it to project_name_user_input
        std::io::stdin()
            .read_line(&mut project_name_user_input)
            .expect("Failed to read line");
        // Place the user input as a value into the new() function
        let project = Self::new(project_name_user_input);

        writeln!(std::io::stdout(), "Creating project {}", project.name).unwrap();

        // Create the project directory
        Self::create_directories(&project).expect("Failed to create directories");

        // Create the files
        Self::create_files(&project).expect("Failed to create files");

        // Write to the cargo.toml file
        Self::write_to_toml(&project).expect("Failed to write to Cargo.toml");

        // Write to main.rs file
        Self::write_to_main_rs(&project).expect("Failed to write to main.rs");

        // Write to package.json file
        Self::write_to_package_json(&project).expect("Failed to write to package.json");

        // Write to README.md file
        Self::write_to_readme(&project).expect("Failed to write to README.md");

        println!("Project {} created!", &project.name);
    }

    fn create_new_route() {
        println!("What would you like to name your route?");
    }

    pub fn initial_prompt() -> Result<(), Box<dyn std::error::Error>> {
        println!("What would you like to do?");
        println!("1. Create a new project");
        println!("2. Create a route");
        println!("3. CLI help");
        println!("4. Exit");

        let mut project_name = String::new();

        std::io::stdin()
            .read_line(&mut project_name)
            .expect("Failed to read line");

        let project_name: u32 = match project_name.trim().parse() {
            Ok(num) => num,
            Err(_) => 0,
        };

        match project_name {
            1 => Ok(Self::create_new_project()),
            2 => Ok(Self::create_new_route()),
            3 => Ok(println!("Helping you...")),
            // print exit message then exit the program
            4 => Ok(Self::exit_program()),
            _ => Ok(println!("Invalid project_name")),
        }
    }

    pub fn exit_program() {
        println!("Exiting...");
        std::process::exit(0);
    }
<<<<<<< HEAD
}

#[clap(subcommand)]
pub struct RustyRoadArgs {
    #[clap(subcommand)]
    command_type: CommandType,
}

pub enum CommandType {
    /// Create a new project
    Project(ProjectCommand),
    /// Create a new route
    Route(RouteCommand),
    /// CLI help
    Help(HelpCommand),
    /// Exit
    Exit(ExitCommand),
}

#[derive(Debug, Args)]
pub struct ProjectCommand {
    /// The name of the project
    #[clap(short, long)]
    name: String,

    /// The path to the project
    /// Defaults to the current directory
    /// If the path does not exist, it will be created
    /// If the path does exist, the project will be created in the path
    /// If the path is not a directory, an error will be thrown
    /// If the path is a directory, the project will be created in the path
    /// If the path is a directory and the directory is not empty, an error will be thrown
    ///
    /// Example: rustyroad project --name myproject --path /home/user/projects
    #[clap(short, long)]
    path: Option<String>,



}

#[derive(Debug, Args)]
pub struct RouteArgs {
    /// The name of the route
    #[clap(short, long)]
    name: String,


}

#[derive(Debug, Args)]
pub struct HelpArgs {}

#[derive(Debug, Args)]
pub struct ExitArgs {}
=======

    pub fn cli() -> Command {
        Command::new("RustyRoad")
            .about("CLI for Rusty Road")
            .subcommand_required(true)
            .arg_required_else_help(true)
            .allow_external_subcommands(true)
            .subcommand(
                Command::new("new_project")
                    .about("Creates a new project")
                    .arg(arg!(<name> "The name of the project"))
                    .arg_required_else_help(true),
            )
    }

    pub fn run() {
        let matches = Self::cli().get_matches();

        match matches.subcommand() {
            Some(("new_project", matches)) => {
                let name = matches.get_one::<String>("name").unwrap().to_string();
                Self::new(name);
            }
            _ => unreachable!(),
        }
    }
}
>>>>>>> d348a52a
<|MERGE_RESOLUTION|>--- conflicted
+++ resolved
@@ -602,63 +602,6 @@
         println!("Exiting...");
         std::process::exit(0);
     }
-<<<<<<< HEAD
-}
-
-#[clap(subcommand)]
-pub struct RustyRoadArgs {
-    #[clap(subcommand)]
-    command_type: CommandType,
-}
-
-pub enum CommandType {
-    /// Create a new project
-    Project(ProjectCommand),
-    /// Create a new route
-    Route(RouteCommand),
-    /// CLI help
-    Help(HelpCommand),
-    /// Exit
-    Exit(ExitCommand),
-}
-
-#[derive(Debug, Args)]
-pub struct ProjectCommand {
-    /// The name of the project
-    #[clap(short, long)]
-    name: String,
-
-    /// The path to the project
-    /// Defaults to the current directory
-    /// If the path does not exist, it will be created
-    /// If the path does exist, the project will be created in the path
-    /// If the path is not a directory, an error will be thrown
-    /// If the path is a directory, the project will be created in the path
-    /// If the path is a directory and the directory is not empty, an error will be thrown
-    ///
-    /// Example: rustyroad project --name myproject --path /home/user/projects
-    #[clap(short, long)]
-    path: Option<String>,
-
-
-
-}
-
-#[derive(Debug, Args)]
-pub struct RouteArgs {
-    /// The name of the route
-    #[clap(short, long)]
-    name: String,
-
-
-}
-
-#[derive(Debug, Args)]
-pub struct HelpArgs {}
-
-#[derive(Debug, Args)]
-pub struct ExitArgs {}
-=======
 
     pub fn cli() -> Command {
         Command::new("RustyRoad")
@@ -686,4 +629,57 @@
         }
     }
 }
->>>>>>> d348a52a
+
+#[clap(subcommand)]
+pub struct RustyRoadArgs {
+    #[clap(subcommand)]
+    command_type: CommandType,
+}
+
+pub enum CommandType {
+    /// Create a new project
+    Project(ProjectCommand),
+    /// Create a new route
+    Route(RouteCommand),
+    /// CLI help
+    Help(HelpCommand),
+    /// Exit
+    Exit(ExitCommand),
+}
+
+#[derive(Debug, Args)]
+pub struct ProjectCommand {
+    /// The name of the project
+    #[clap(short, long)]
+    name: String,
+
+    /// The path to the project
+    /// Defaults to the current directory
+    /// If the path does not exist, it will be created
+    /// If the path does exist, the project will be created in the path
+    /// If the path is not a directory, an error will be thrown
+    /// If the path is a directory, the project will be created in the path
+    /// If the path is a directory and the directory is not empty, an error will be thrown
+    ///
+    /// Example: rustyroad project --name myproject --path /home/user/projects
+    #[clap(short, long)]
+    path: Option<String>,
+
+
+
+}
+
+#[derive(Debug, Args)]
+pub struct RouteArgs {
+    /// The name of the route
+    #[clap(short, long)]
+    name: String,
+
+
+}
+
+#[derive(Debug, Args)]
+pub struct HelpArgs {}
+
+#[derive(Debug, Args)]
+pub struct ExitArgs {}
