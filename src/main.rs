<<<<<<< HEAD
use rustyroad::{Project, RustyRoadArgs};
use clap::Parser;
pub fn main() {
   let args = RustyRoadArgs::parse();
=======
use clap::Parser;
use rustyroad::Project;
pub fn main() {
   Project::run();
>>>>>>> d348a52a
}<|MERGE_RESOLUTION|>--- conflicted
+++ resolved
@@ -1,12 +1,5 @@
-<<<<<<< HEAD
-use rustyroad::{Project, RustyRoadArgs};
-use clap::Parser;
-pub fn main() {
-   let args = RustyRoadArgs::parse();
-=======
 use clap::Parser;
 use rustyroad::Project;
 pub fn main() {
    Project::run();
->>>>>>> d348a52a
 }